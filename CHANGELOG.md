--- conflicted
+++ resolved
@@ -6,13 +6,10 @@
 
 ## [Unreleased]
 
-<<<<<<< HEAD
-=======
 ### Added
 
 - [*] Shot History now shows bean-specific coaching insights and celebrates achievements like your first perfect shot, dial-in milestones, and consistency streaks.
 
->>>>>>> d8cd428c
 ### Changed
 
 - [*] Redesigned Shot Details screen with conversational insights, quality score breakdown, and shot ranking.
