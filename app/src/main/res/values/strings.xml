--- conflicted
+++ resolved
@@ -817,8 +817,6 @@
     <string name="interpretation_concentrated">Very concentrated (%1$s).</string>
     <string name="interpretation_diluted">Very diluted (%1$s).</string>
     <string name="interpretation_consistent">Consistent with your usual shots.</string>
-<<<<<<< HEAD
-=======
     
     <!-- Coaching Insights - Recent Trends -->
     <string name="coaching_recent_trend_perfect_with_bean">Your last %1$d shots with %2$s: %3$d perfect! 🎯</string>
@@ -851,5 +849,4 @@
     <string name="achievement_first_perfect">First perfect with %1$s!</string>
     <string name="achievement_dialed_in">Dialed in %1$s</string>
     <string name="achievement_consistency_streak">%1$d streak with %2$s</string>
->>>>>>> d8cd428c
 </resources>