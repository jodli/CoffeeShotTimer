<?xml version="1.0" encoding="utf-8"?>
<resources>
    <string name="app_name_prod">Coffee Shot Timer</string>
    <string name="app_name_dev">Coffee Shot Timer DEV</string>

    <!-- App shortcuts -->
    <string name="record_shot_short">Shot aufnehmen</string>
    <string name="record_shot_long">Neuen Espresso-Shot aufnehmen</string>
    <string name="view_history_short">Verlauf</string>
    <string name="view_history_long">Shot-Verlauf anzeigen</string>

    <string name="view_home">Start</string>
    <string name="view_history">Verlauf</string>
    <string name="view_beans">Bohnen</string>
    <string name="view_more">Mehr</string>

    <!-- Loading messages -->
    <string name="loading_bean_details">Lade Bohnendetails…</string>
    <string name="loading_beans">Lade Bohnen…</string>
    <string name="loading_shot_details">Lade Shot-Details…</string>
    <string name="loading_shot_history">Lade Shot-Verlauf…</string>
    <string name="loading_analysis">Lade Analyse…</string>
    <string name="loading_more_shots">Lade weitere Shots…</string>
    <string name="processing_database_operation">Verarbeite Datenbankvorgang…</string>
    <string name="loading_more">Lade mehr…</string>

    <!-- Screen titles -->
    <string name="title_shot_history">Shot-Verlauf</string>
    <string name="title_shot_details">Shot-Details</string>
    <string name="title_bean_management">Bohnenverwaltung</string>
    <string name="title_new_shot">Neuer Shot</string>
    <string name="title_debug_tools">Debug-Tools</string>
    <string name="title_filter_shots">Shots filtern</string>
    <string name="title_error">Fehler</string>

    <!-- UI Text -->
    <string name="text_filtered_results">Gefilterte Ergebnisse</string>
    <string name="text_quality_score">Qualitätsbewertung: </string>
    <string name="text_brew_ratio">Brühverhältnis</string>
    <string name="text_roast_date">Röstdatum</string>
    <string name="text_days_since_roast">Tage seit Röstung</string>
    <string name="text_bean_notes">Bohnennotizen</string>
    <string name="text_bean_information">Bohneninformationen</string>
    <string name="text_shot_parameters">Shot-Parameter</string>
    <string name="text_shot_analysis">Shot-Analyse</string>
    <string name="text_shot_context">Shot-Kontext</string>
    <string name="text_recommendations">Empfehlungen</string>
    <string name="text_compared_to_average">Verglichen mit deinem Durchschnitt für diese Bohne:</string>
    <string name="text_no_notes">Keine Notizen für diesen Shot</string>
    <string name="text_currently_selected">Aktuell ausgewählt</string>
    <string name="text_add_bean">Bohne hinzufügen</string>
    <string name="text_use_for_shot">Für Shot verwenden</string>
    <string name="text_selected_bean">Ausgewählte Bohne</string>
    <string name="text_extraction_timer">Extraktions-Timer</string>
    <string name="text_notes_optional">Notizen (Optional)</string>
    <string name="text_select_bean">Bohne auswählen</string>
    <string name="text_manage_beans">Bohnen verwalten</string>
    <string name="text_no_beans_available">Keine Bohnen verfügbar</string>
    <string name="text_weight_measurements">Gewichtsmessungen</string>
    <string name="text_grinder_setting">Mühleneinstellung</string>
    <string name="text_bean_status">Bohnenstatus</string>
    <string name="text_select_roast_date">Röstdatum auswählen</string>
    <string name="text_active_long">Aktiv - sichtbar in Bohnenlisten</string>
    <string name="text_inactive">Inaktiv</string>
    <string name="text_bean_name_already_exists_tip">Bohnenname existiert bereits\nTipp: Versuche den Röster-Namen oder Röstgrad hinzuzufügen</string>
    <string name="text_search_beans_hint">Keine Shots für diese Filter. Versuche die Einstellungen anzupassen, um deine Brüh-Reise zu sehen.</string>
    <string name="text_start_date">Startdatum</string>
    <string name="text_end_date">Enddatum</string>
    <string name="text_date_range_format">Datum: %1$s – %2$s</string>
    <string name="text_add_first_bean">Füge deine erste Kaffeebohne hinzu, um Shots zu verfolgen</string>
    <string name="text_add_some_beans">Füge einige Bohnen in der Bohnenverwaltung hinzu, um zu beginnen</string>
    <string name="text_record_shots_analysis">Bereit, deine Kaffee-Reise zu starten? Nimm deinen ersten Shot auf und ich helfe dir, deine Bohnen einzustellen!</string>
    <string name="text_database_cleared">Datenbank erfolgreich geleert!</string>
    <string name="text_database_filled">Datenbank erfolgreich mit Testdaten gefüllt!</string>
    <string name="text_bean_name_required">Bohnenname ist erforderlich</string>
    <string name="text_tap_to_select_bean">Tippen, um Bohne auszuwählen</string>
    <string name="text_tap_to_start">Tippen zum Starten</string>
    <string name="text_tap_to_stop">Tippen zum Stoppen</string>
    <string name="text_stop_timer">Timer stoppen</string>
    <string name="text_start_timer">Timer starten</string>
    <string name="text_fresh">Frisch</string>
    <string name="text_too_fresh">Zu frisch</string>
    <string name="text_good">Gut</string>
    <string name="text_excellent">Ausgezeichnet</string>
    <string name="text_fair">Ordentlich</string>
    <string name="text_needs_work">Verbesserungsbedarf</string>
    <string name="text_stale">Alt</string>
    <string name="text_strong_extraction">Starke Extraktion</string>
    <string name="text_weak_extraction">Schwache Extraktion</string>
    <string name="text_typical_extraction">Typischer Espresso-Bereich</string>
	<string name="text_record_successfully">Shot erfolgreich aufgenommen! Brühverhältnis: %1$s, Zeit: %2$s</string>

    <!-- Labels -->
    <string name="label_ratio">Verhältnis</string>
    <string name="label_ratio_trend">Verhältnis-Trend</string>
    <string name="label_time_trend">Zeit-Trend</string>
    <string name="label_min_ratio">Min Verhältnis</string>
    <string name="label_max_ratio">Max Verhältnis</string>
    <string name="label_min_time">Min Zeit</string>
    <string name="label_max_time">Max Zeit</string>
    <string name="label_coffee_in">Pulver Rein</string>
    <string name="label_coffee_out">Kaffee Raus</string>
    <string name="label_weight_in">Gewicht Rein</string>
    <string name="label_weight_out">Gewicht Raus</string>
    <string name="label_bean_name_required">Bohnenname *</string>
    <string name="label_roast_date_required">Röstdatum *</string>
    <string name="label_search_beans">Bohnen suchen</string>
    <string name="label_coffee_weight_in">Pulvergewicht Rein</string>
    <string name="label_coffee_weight_out">Kaffeegewicht Raus</string>
    <string name="label_extraction_time">Extraktionszeit</string>
    <string name="label_shot_notes">Shot-Notizen</string>
    <string name="label_total_shots">Shots Gesamt</string>
    <string name="label_beans_used">Verwendete Bohnen</string>
    <string name="label_avg_ratio">Ø Verhältnis</string>
    <string name="label_avg_time">Ø Zeit</string>
    <string name="label_optimal_time">Optimale Zeit</string>
    <string name="label_brew_ratio">Brühverhältnis</string>
    <string name="label_good_ratio">Gutes Verhältnis</string>
    <string name="label_consistency">Konsistenz</string>
    <string name="label_shots_per_day">Shots/Tag</string>
    <string name="label_grinder">Mühle</string>
    <string name="label_grinder_setting">Mühleneinstellung</string>
    <string name="label_notes">Notizen</string>
    <string name="label_input">Eingabe</string>
    <string name="label_output">Ausgabe</string>
    <string name="label_time">Zeit</string>
    <string name="label_average">Durchschnitt</string>
    <string name="label_range">Bereich</string>
    <string name="label_typical_range">Typischer Bereich</string>
    <string name="label_under_extracted">Unterextrahiert</string>
    <string name="label_over_extracted">Überextrahiert</string>
    <string name="label_optimal_time_range_short">Optimal (25–30s)</string>
    <string name="label_too_fast">Zu schnell</string>
    <string name="label_too_slow">Zu langsam</string>

    <!-- Analysis and Statistics -->
    <string name="text_overall_statistics">Gesamtstatistiken</string>
    <string name="text_extraction_time_analysis">Extraktionszeit-Analyse</string>
    <string name="text_brew_ratio_analysis">Brühverhältnis-Analyse</string>
    <string name="text_grinder_setting_analysis">Mühleneinstellungs-Analyse</string>
    <string name="text_distribution">Verteilung</string>
    <string name="text_most_used_setting">Meistverwendete Einstellung</string>
    <string name="text_best_performing_setting">Beste Einstellung</string>
    <string name="text_active_filters">Aktive Filter</string>
    <string name="format_more_filters">+%1$d weitere</string>
    <string name="text_no_analysis_data">Keine Analysedaten verfügbar</string>

    <string name="text_dialog_ok">OK</string>
    <string name="text_dialog_cancel">Abbrechen</string>
    <string name="text_dialog_retry">Wiederholen</string>
    <string name="text_dialog_dismiss">Schließen</string>

    <string name="text_how_did_it_taste">Wie hat es geschmeckt?</string>
    <string name="taste_sour">Sauer</string>
    <string name="taste_perfect">Perfekt</string>
    <string name="taste_bitter">Bitter</string>
    <string name="taste_weak">Schwach</string>
    <string name="taste_strong">Stark</string>
    <string name="button_skip_taste">Überspringen</string>
    <string name="text_suggested_based_on_time">Vorgeschlagen basierend auf Extraktionszeit</string>
    <string name="text_taste_feedback">Geschmacks-Feedback</string>
    <string name="text_no_taste_recorded">Kein Geschmack aufgezeichnet</string>
    <string name="text_strength_modifier_optional">Stärke-Modifikator (optional)</string>
    <string name="text_suggested">Vorgeschlagen</string>
    <!-- Content descriptions for accessibility -->
    <string name="cd_taste_selected">%1$s (ausgewählt)</string>
    <string name="cd_taste_suggested">%1$s (vorgeschlagen)</string>
    <string name="cd_taste_qualifier_selected">%1$s Qualifikator ausgewählt</string>
    <string name="cd_taste_qualifier_not_selected">%1$s Qualifikator nicht ausgewählt</string>
    <string name="text_extraction_time_sour_hint">Basierend auf %1$ds Extraktionszeit könnte der Shot sauer schmecken (unterextrahiert)</string>
    <string name="text_extraction_time_perfect_hint">Basierend auf %1$ds Extraktionszeit liegt dies im optimalen Extraktionsbereich</string>
    <string name="text_extraction_time_bitter_hint">Basierend auf %1$ds Extraktionszeit könnte der Shot bitter schmecken (überextrahiert)</string>

    <!-- Bean Management Dialog -->
    <string name="text_bean_management_delete">Löschen</string>

    <!-- Filter Dialog -->
    <string name="text_coffee_bean">Kaffeebohne</string>
    <string name="text_all_beans">Alle Bohnen</string>
    <string name="text_unknown_bean">Unbekannte Bohne</string>
    <string name="text_all">Alle</string>
    <string name="text_active">Aktiv</string>
    <string name="text_date_range">Datumsbereich</string>
    <string name="text_brew_ratio_range">Brühverhältnis-Bereich</string>
    <string name="text_extraction_time_range">Extraktionszeit-Bereich (Sekunden)</string>
    <string name="text_quality_filters">Qualitätsfilter</string>
    <string name="text_optimal_extraction_only">Nur optimale Extraktionszeit</string>
    <string name="text_typical_ratio_only">Nur typisches Brühverhältnis</string>
    <string name="text_optimal_time_range">25–30 Sekunden</string>
    <string name="text_typical_ratio_range">1:1.5 bis 1:3.0</string>
    <string name="text_improving_consistency">Konsistenz verbessern</string>
    <string name="text_room_for_improvement">Verbesserungspotential</string>

    <!-- Onboarding Guided Bean Creation -->
    <string name="onboarding_guided_bean_creation_title">Lass uns deine erste Bohne hinzufügen</string>
    <string name="onboarding_progress_step_title">Schritt %1$d von %2$d: %3$s</string>

    <!-- Bean Education Content -->
    <string name="bean_education_title">Warum Bohnen tracken?</string>
    <string name="bean_education_freshness_title">Timing ist alles</string>
    <string name="bean_education_freshness_description">Kaffee ist 4-21 Tage nach der Röstung am besten. Verfolge Röstdaten und wir helfen dir, im perfekten Moment zu brühen.</string>
    <string name="bean_education_history_title">Entdecke deine Favoriten</string>
    <string name="bean_education_history_description">Indem du Shots mit bestimmten Bohnen verknüpfst, lernst du, welche Kaffees mit deiner Technik und Ausrüstung glänzen.</string>
    <string name="bean_education_visual_title">Auf einen Blick erkennen</string>
    <string name="bean_education_visual_description">Fotos helfen dir, deine Favoriten sofort zu erkennen und dich an die fantastische Packung zu erinnern, die du wieder kaufen möchtest.</string>

    <!-- Bean Creation Success -->
    <string name="bean_creation_success_title">Fantastisch! Deine erste Bohne ist bereit</string>
    <string name="bean_creation_success_message">%1$s ist jetzt Teil deiner Kaffee-Reise. Zeit, deinen ersten verfolgten Shot zu ziehen und zu sehen, was dieser Kaffee drauf hat!</string>
    <string name="bean_creation_success_freshness_good">Perfektes Timing – diese Bohnen sind in ihrer besten Phase für fantastischen Espresso!</string>
    <string name="bean_creation_success_freshness_fresh">Diese Bohnen sind super frisch. Gib ihnen 2-4 Tage und sie werden unglaublich für Espresso sein.</string>
    <string name="bean_creation_success_freshness_aging">Diese Bohnen sind schön entwickelt und noch perfekt für köstliche Espresso-Shots!</string>

    <!-- Action Buttons -->
    <string name="button_add_my_first_bean">Meine erste Bohne hinzufügen</string>
    <string name="button_skip_for_now">Vorerst überspringen</string>
    <string name="button_create_bean">Bohne erstellen</string>
    <string name="button_continue_to_shot">Lass uns einen Shot ziehen</string>
    <string name="button_back">Zurück</string>

    <!-- Content Descriptions -->
    <string name="cd_bean_education_freshness">Kaffeebohnen-Frische Illustration</string>
    <string name="cd_bean_creation_success">Bohne-Erstellung Erfolgs-Animation</string>
    <string name="cd_onboarding_progress">Onboarding-Fortschrittsanzeige</string>
    <string name="button_clear_all">Alle löschen</string>
    <string name="button_apply_filters">Filter anwenden</string>
    <string name="button_clear_start">Start löschen</string>
    <string name="button_clear_end">Ende löschen</string>
    <string name="button_dismiss">Schließen</string>
    <string name="button_apply">Anwenden</string>
    <string name="button_manage">Verwalten</string>
    <string name="button_cancel">Abbrechen</string>
    <string name="button_delete_bean">Bohne löschen</string>
    <string name="button_permanently_delete_bean">Bohne endgültig löschen</string>
    <string name="button_delete_shot">Shot löschen</string>
    <string name="button_view_details">Details anzeigen</string>
		<string name="button_skip">Überspringen</string>
    <string name="button_previous">Zurück</string>
    <string name="button_next">Weiter</string>
    <string name="button_get_started">Los geht\'s</string>

    <!-- Debug Dialog -->
    <string name="text_debug_description">Entwickler-Tools für Tests und Screenshots</string>
    <string name="button_fill_database">Datenbank füllen</string>
    <string name="text_fill_database_description">Befüllt die Datenbank mit realistischen Kaffeebohnen und Shot-Datensätzen für Tests und Screenshots</string>
    <string name="button_add_more_shots">Weitere Shots hinzufügen</string>
    <string name="text_add_shots_description">Fügt 10 zusätzliche Shot-Datensätze zu bestehenden Bohnen für erweiterte Testdaten hinzu</string>
    <string name="button_clear_database">Datenbank leeren</string>
    <string name="text_clear_database_description">Entfernt alle Daten aus der Datenbank. Diese Aktion erfordert eine Bestätigung.</string>
    <string name="dialog_clear_database_title">Datenbank leeren?</string>
    <string name="dialog_clear_database_message">Dies wird alle Kaffeebohnen, Shot-Datensätze und verwandten Daten aus der Datenbank dauerhaft löschen. Diese Aktion kann nicht rückgängig gemacht werden.\n\nBist du sicher, dass du fortfahren möchtest?</string>

    <!-- Content Descriptions -->
    <string name="cd_edit_bean">Bohne bearbeiten</string>
    <string name="cd_update_bean">Bohne aktualisieren</string>
    <string name="cd_saving">Speichere…</string>
    <string name="cd_save_shot">Shot speichern</string>
    <string name="cd_save">Speichern</string>
    <string name="button_save">Speichern</string>
    <string name="cd_close">Schließen</string>
    <string name="cd_pause">Pausieren</string>
    <string name="cd_start">Starten</string>
    <string name="cd_back">Zurück</string>
    <string name="cd_close_debug_dialog">Debug-Dialog schließen</string>
    <string name="cd_reset_timer">Timer zurücksetzen</string>
    <string name="cd_reactivate_bean">Bohne reaktivieren</string>
    <string name="cd_select_bean">Bohne auswählen</string>
    <string name="cd_previous_shot">Vorheriger Shot</string>
    <string name="cd_next_shot">Nächster Shot</string>
    <string name="cd_delete_shot">Shot löschen</string>
    <string name="cd_edit_notes">Notizen bearbeiten</string>
    <string name="cd_filter_shots">Shots filtern</string>
    <string name="cd_shot_list">Shot-Liste anzeigen</string>
    <string name="cd_analysis">Shot-Analyse anzeigen</string>
    <string name="cd_no_shots">Keine Shots gefunden</string>
    <string name="cd_no_shots_recorded">Noch keine Shots – bereit zu brühen?</string>
    <string name="cd_shot_recorded_success">Shot erfolgreich aufgenommen</string>

    <!-- Error Messages -->
    <string name="error_bean_id_cannot_be_empty">Bohnen-ID darf nicht leer sein</string>
    <string name="error_bean_not_found">Bohne nicht gefunden</string>
    <string name="error_bean_name_cannot_be_empty">Bohnenname darf nicht leer sein</string>
    <string name="error_grinder_setting_cannot_be_empty">Mühleneinstellung darf nicht leer sein</string>
    <string name="error_failed_to_delete_shot">Löschen des Shots fehlgeschlagen</string>
    <string name="error_failed_to_get_active_beans">Abrufen aktiver Bohnen fehlgeschlagen</string>
    <string name="error_failed_to_add_bean">Hinzufügen der Bohne fehlgeschlagen</string>
    <string name="error_failed_to_update_bean">Aktualisieren der Bohne fehlgeschlagen</string>
    <string name="error_failed_to_update_grinder_setting">Aktualisieren der Mühleneinstellung fehlgeschlagen</string>
    <string name="error_failed_to_update_active_status">Aktualisieren des Aktiv-Status fehlgeschlagen</string>
    <string name="error_failed_to_check_bean_name">Überprüfung des Bohnennamens fehlgeschlagen</string>
    <string name="error_failed_to_get_bean">Abrufen der Bohne fehlgeschlagen</string>
    <string name="error_failed_to_get_active_bean_count">Abrufen der aktiven Bohnenanzahl fehlgeschlagen</string>
    <string name="error_failed_to_check_for_active_beans">Überprüfung auf aktive Bohnen fehlgeschlagen</string>
    <string name="error_failed_to_load_shot_history">Laden des Shot-Verlaufs fehlgeschlagen: %1$s</string>
    <string name="error_failed_to_load_analysis">Laden der Analyse fehlgeschlagen: %1$s</string>
    <string name="error_failed_to_load_more_shots">Laden weiterer Shots fehlgeschlagen: %1$s</string>
    <string name="error_bean_validation_failed">Bohnenvalidierung fehlgeschlagen: %1$s</string>
    <string name="error_loading_beans">Fehler beim Laden der Bohnen</string>
    <string name="error_loading_shots">Fehler beim Laden der Shots</string>
    <string name="error_loading_shot_details">Fehler beim Laden der Shot-Details</string>
    <string name="error_recording_error">Aufnahmefehler</string>
    <string name="error_operation_failed">Vorgang fehlgeschlagen</string>
    <string name="error_minimum_time_required">Mindestens 5s erforderlich</string>
    <string name="error_extraction_time_minimum">Extraktionszeit muss mindestens %1$d Sekunden betragen</string>
    <string name="error_unknown_error_occurred">Unbekannter Fehler aufgetreten</string>
    <string name="error_loading_data">Fehler beim Laden von %1$s</string>
    <string name="error_saving_data">Fehler beim Speichern der Daten</string>
    <string name="error_deleting_data">Fehler beim Löschen der Daten</string>

    <!-- Shot Validation Errors -->
    <string name="error_shot_validation_failed">Shot-Validierung fehlgeschlagen</string>
    <string name="error_coffee_weight_in_invalid">Kaffee-Eingabegewicht ist ungültig</string>
    <string name="error_coffee_weight_out_invalid">Kaffee-Ausgabegewicht ist ungültig</string>

    <!-- Photo Operation Errors -->
    <string name="error_photo_save_failed">Foto speichern fehlgeschlagen</string>
    <string name="error_photo_delete_failed">Foto löschen fehlgeschlagen</string>
    <string name="error_photo_not_found">Foto nicht gefunden</string>
    <string name="error_photo_compression_failed">Foto-Komprimierung fehlgeschlagen</string>
    <string name="error_photo_storage_full">Speicher ist voll - Foto kann nicht gespeichert werden</string>
    <string name="error_photo_invalid_uri">Ungültiges Foto ausgewählt</string>
    <string name="error_photo_file_access_error">Zugriff auf Foto-Datei nicht möglich</string>
    <string name="error_camera_unavailable">Kamera ist nicht verfügbar</string>
    <string name="error_camera_permission_denied">Kamera-Berechtigung ist erforderlich, um Fotos aufzunehmen</string>
    <string name="error_storage_permission_denied">Speicher-Berechtigung ist erforderlich, um auf Fotos zuzugreifen</string>
    <string name="error_photo_capture_failed">Foto aufnehmen fehlgeschlagen</string>
    <string name="error_photo_selection_cancelled">Foto-Auswahl wurde abgebrochen</string>

    <!-- Photo UI Strings -->
    <string name="text_bean_photo">Bohnenfoto</string>
    <string name="text_optional">Optional</string>
    <string name="text_creating_bean">Bohne wird erstellt...</string>
    <string name="bean_form_title">Erzähle uns von deinem Kaffee</string>
    <string name="bean_form_name_label">Bohnenname oder Beschreibung</string>
    <string name="bean_form_name_placeholder">z.B. Kolumbianischer Single Origin</string>
    <string name="bean_form_roast_date_label">Röstdatum (falls bekannt)</string>
    <string name="bean_form_roast_date_help">Das hilft bei der Verfolgung der Frische. Leer lassen, falls unbekannt.</string>
    <string name="bean_form_photo_help">Ein Foto hilft dabei, deine Bohnen später zu identifizieren</string>
    <string name="bean_form_photo_help_simplified">Du kannst Fotos später in der Bohnenverwaltung hinzufügen</string>
    <string name="text_add_photo">Foto hinzufügen</string>

    <!-- Short photo button text -->
    <string name="text_view_short">Ansehen</string>
    <string name="text_replace_short">Ersetzen</string>
    <string name="text_delete_short">Löschen</string>
    <string name="text_take_photo">Foto aufnehmen</string>
    <string name="text_choose_from_gallery">Aus Galerie wählen</string>
    <string name="text_photo_options">Foto-Optionen</string>
    <string name="text_no_photo">Kein Foto hinzugefügt</string>
    <string name="text_loading_photo">Lade Foto…</string>
    <string name="text_photo_saved">Foto erfolgreich gespeichert</string>
    <string name="text_photo_deleted">Foto erfolgreich gelöscht</string>
    <string name="text_photo_replaced">Foto erfolgreich ersetzt</string>
    <string name="text_photo_will_be_saved">Foto wird erst mit der Bohne gespeichert</string>
    <string name="text_retry">Wiederholen</string>
    <string name="text_try_again">Erneut versuchen</string>
    <string name="text_grant_permission">Berechtigung erteilen</string>

    <!-- Photo Confirmation Dialogs -->
    <string name="dialog_delete_photo_title">Foto löschen?</string>
    <string name="dialog_delete_photo_message">Bist du sicher, dass du dieses Foto löschen möchtest? Diese Aktion kann nicht rückgängig gemacht werden.</string>

    <!-- Photo Content Descriptions -->
    <string name="cd_bean_photo">Bohnenfoto</string>
    <string name="cd_add_photo">Foto hinzufügen</string>
    <string name="cd_close_photo_viewer">Foto-Betrachter schließen</string>
    <string name="cd_bean_photo_thumbnail">Bohnen Foto</string>
    <string name="cd_dismiss_success">Erfolgsmeldung schließen</string>
    <string name="cd_dismiss_error">Fehlermeldung schließen</string>

    <!-- Validation Messages -->
    <string name="validation_required_field"> *</string>
    <string name="validation_character_count">%1$d/%2$d</string>
    <string name="validation_valid_number">Bitte gib eine gültige Zahl ein</string>
    <string name="validation_empty_id">ID darf nicht leer sein</string>
    <string name="validation_fill_required">Bitte fülle alle Pflichtfelder aus</string>

    <!-- Validation Error Messages -->
    <string name="validation_field_required">%1$s ist erforderlich</string>
    <string name="validation_extraction_time_minimum">Extraktionszeit muss mindestens %1$d Sekunden betragen</string>
    <string name="validation_extraction_time_maximum">Extraktionszeit darf %1$d Sekunden nicht überschreiten</string>
    <string name="validation_bean_name_minimum_length">Bohnenname muss mindestens %1$d Zeichen haben</string>
    <string name="validation_bean_name_maximum_length">Bohnenname darf %1$d Zeichen nicht überschreiten</string>
    <string name="validation_bean_name_invalid_characters">Bohnenname enthält ungültige Zeichen</string>
    <string name="validation_roast_date_future">Röstdatum darf nicht in der Zukunft liegen</string>
    <string name="validation_roast_date_too_old">Röstdatum darf nicht mehr als 365 Tage zurückliegen</string>
    <string name="validation_notes_maximum_length">Notizen dürfen %1$d Zeichen nicht überschreiten</string>
    <string name="validation_output_weight_less_than_input">Ausgabegewicht darf nicht geringer als Eingabegewicht sein</string>

    <!-- Validation Tips and Warnings -->
    <string name="validation_tip_grinder_setting">Tipp: Notiere deine Mühleneinstellung, um zu merken, was gut funktioniert hat</string>
    <string name="validation_tip_descriptive_name">Tipp: Versuche einen beschreibenderen Namen wie \'Äthiopischer Yirgacheffe\'</string>
    <string name="validation_tip_basic_punctuation">Tipp: Verwende nur Buchstaben, Zahlen, Leerzeichen und einfache Satzzeichen</string>
    <string name="validation_tip_unique_name">Tipp: Versuche den Röster-Namen oder Röstgrad hinzuzufügen, um ihn eindeutig zu machen</string>
    <string name="validation_tip_roast_date_today">Tipp: Verwende das heutige Datum, wenn du dir beim genauen Röstdatum unsicher bist</string>
    <string name="validation_note_old_beans">Hinweis: Bohnen älter als 30 Tage haben möglicherweise etwas Geschmack verloren</string>
    <string name="validation_tip_notes_helpful">Tipp: Notizen helfen dir, dich daran zu erinnern, was dir an dieser Bohne gefallen hat</string>
    <string name="validation_note_character_limit">Hinweis: Du näherst dich dem Zeichenlimit</string>
    <string name="validation_tip_short_extraction_sour">Tipp: Sehr kurze Extraktionen schmecken oft sauer</string>
    <string name="validation_tip_long_extraction_bitter">Tipp: Sehr lange Extraktionen schmecken oft bitter</string>

    <!-- Brew Ratio Warnings -->
    <string name="validation_warning_ratio_concentrated">Dieses Verhältnis ist ziemlich konzentriert – es könnte sehr stark schmecken</string>
    <string name="validation_warning_ratio_diluted">Dieses Verhältnis ist ziemlich verdünnt – es könnte schwach schmecken</string>
    <string name="validation_warning_ratio_higher">Erwäge ein etwas höheres Verhältnis für bessere Balance</string>
    <string name="validation_warning_ratio_lower">Erwäge ein etwas niedrigeres Verhältnis für mehr Intensität</string>

    <!-- Extraction Time Warnings -->
    <string name="validation_warning_grind_finer">Erwäge feiner zu mahlen oder mehr Kaffee für längere Extraktion zu verwenden</string>
    <string name="validation_warning_grind_coarser">Erwäge gröber zu mahlen oder weniger Kaffee für kürzere Extraktion zu verwenden</string>
    <string name="validation_success_optimal_time">Großartige Extraktionszeit! Das liegt im optimalen Bereich für Espresso</string>

    <!-- Bean Age Warnings -->
    <string name="validation_warning_very_fresh_beans">Sehr frische Bohnen – erwäge 2–4 Tage zu warten für optimalen Geschmack</string>
    <string name="validation_success_fresh_beans">Frische Bohnen – perfektes Timing für Espresso!</string>
    <string name="validation_warning_aging_beans">Bohnen werden älter, aber noch gut für Espresso</string>
    <string name="validation_warning_old_beans">Ältere Bohnen - Geschmack könnte vermindert sein</string>

    <!-- Content Descriptions for Validation -->
    <string name="validation_cd_error">Fehler</string>
    <string name="validation_cd_warning">Warnung</string>

    <!-- Placeholders -->
    <string name="placeholder_notes">Geschmacksnotizen, Anpassungen, usw.</string>
    <string name="placeholder_grinder_setting">z.B. 15, Fein, Mittel-Fein</string>
    <string name="placeholder_min_ratio">1.5</string>
    <string name="placeholder_max_ratio">3.0</string>
    <string name="placeholder_min_extraction_time">20</string>
    <string name="placeholder_max_extraction_time">35</string>
    <string name="placeholder_enter_bean_name">Bohnenname eingeben</string>
    <string name="placeholder_enter_bean_name_search">Bohnenname eingeben…</string>
    <string name="placeholder_select_roast_date">Röstdatum auswählen</string>
    <string name="placeholder_optional_bean_notes">Optionale Notizen zu dieser Bohne</string>
    <string name="placeholder_optional_grinder_setting">Optionale anfängliche Mühleneinstellung</string>
    <string name="placeholder_shot_notes">Notizen zu diesem Shot hinzufügen…</string>

    <!-- Format Strings -->
    <string name="format_days_since_roast">%1$d Tage seit Röstung</string>
    <string name="format_roasted_days_ago">Geröstet: vor %1$d Tagen</string>
    <string name="format_last_grind">Letzter Mahlgrad: %1$s</string>
    <string name="format_quality_score">%1$d/100</string>
    <string name="format_days">%1$d Tage</string>
    <string name="format_weight_in_out">%1$dg → %2$dg</string>
    <string name="format_shots_count">%1$d Shots</string>
    <string name="format_avg_ratio">Ø Verhältnis: 1:%1$.1f</string>
    <string name="format_avg_time">Ø Zeit: %1$ds</string>
    <string name="format_bean">Bohne: %1$s</string>
    <string name="format_grinder">Mühle: %1$s</string>
    <string name="format_shot_trends">Shot-Trends (%1$d Tage)</string>
    <string name="format_use_suggested">Vorschlag verwenden: %1$s</string>
    <string name="format_suggested_setting">Vorschlag: %1$s (basierend auf letzter Verwendung mit dieser Bohne)</string>
    <string name="format_brew_ratio_range_long">Brühverhältnis: 1:%1$s – 1:%2$s</string>
    <string name="format_previous_shot">Vorheriger Shot: %1$s (%2$s)</string>
    <string name="format_next_shot">Nächster Shot: %1$s (%2$s)</string>
    <string name="format_shot_context">Das ist Shot %1$d von %2$d mit %3$s</string>
    <string name="format_delete_bean_confirmation">Bist du sicher, dass du \"%1$s\" löschen möchtest? Dies deaktiviert die Bohne und versteckt sie aus aktiven Listen.</string>
    <string name="format_delete_shot_confirmation">Bist du sicher, dass du diesen Shot löschen möchtest? Diese Aktion kann nicht rückgängig gemacht werden.</string>
    <string name="format_most_used_grinder_setting">Meistverwendete Mühleneinstellung: %1$s</string>
    <string name="format_decimal_two_place">%.2f</string>
    <string name="format_decimal_one_place">%.1f</string>
    <string name="format_decimal_zero_place">%.0f</string>
    <string name="text_more">+%1$d weitere</string>

    <!-- Special Characters and Symbols -->
    <string name="symbol_bullet">• %1$s</string>
    <string name="symbol_square">■ Vorgeschlagen</string>
    <string name="symbol_previous_successful">• Vorher erfolgreich</string>

    <!-- Weight Slider -->
    <string name="weight_min_value">0.5</string>
    <string name="weight_max_value">20.0</string>

    <!-- Additional format strings -->
    <string name="button_reset">Zurücksetzen</string>

    <!-- Remaining UI strings -->
    <string name="format_settings_different_used">%1$d verschiedene Einstellungen verwendet</string>
    <string name="format_weight_display_g">%1$dg</string>
    <string name="format_days_since_roast_filter">%1$d Tage seit Röstung</string>
    <string name="format_deviation_display">%1$s%2$s</string>

    <!-- Additional format strings for UI display -->
    <string name="format_weight_display_value_g">%1$dg</string>
    <string name="format_weight_display_min_g">%1$dg</string>
    <string name="format_weight_display_max_g">%1$dg</string>
    <string name="format_weight_display_int">%1$d</string>
    <string name="format_time_filter_display">Zeit: %1$ds – %2$ds</string>
    <string name="format_extraction_time_with_target">/ %1$s</string>

    <!-- Format strings for statistics -->
    <string name="format_avg_brew_ratio_display">1:%1$.1f</string>
    <string name="format_avg_extraction_time_display">%1$ds</string>
    <string name="format_optimal_extraction_percentage_long">Optimal: %1$.0f%%</string>
    <string name="format_optimal_extraction_percentage">%1$.0f%%</string>
    <string name="format_typical_ratio_percentage">%1$.0f%%</string>
    <string name="format_extraction_time_trend_display">%1$.1fs</string>
    <string name="format_time_range_display">%1$ds – %2$ds</string>
    <string name="format_under_extracted_percentage">%1$.0f%%</string>
    <string name="format_over_extracted_percentage">%1$.0f%%</string>
    <string name="format_too_fast_percentage">%1$.0f%%</string>
    <string name="format_too_slow_percentage">%1$.0f%%</string>
    <string name="format_brew_ratio_range">1:%1$.1f – 1:%2$.1f</string>

    <!-- Timer display suffixes -->
    <string name="timer_seconds_suffix">s</string>

    <!-- Text that appears multiple times -->
    <string name="text_unknown_error">Unbekannter Fehler aufgetreten</string>
    <string name="text_inactive_bean">Inaktive Bohne</string>
    <string name="text_bean_name_exists">Bohnenname existiert bereits</string>

    <!-- Introduction Screen Content -->
    <string name="intro_welcome_title">Willkommen bei\nCoffee Shot Timer</string>
    <string name="intro_welcome_description">Meistere die Kunst des Espressos mit präzisem Timing und Einblicken, die dir helfen, durchgehend großartige Shots zu brühen.</string>

    <string name="intro_main_screens_title">Alles was du brauchst</string>
    <string name="intro_main_screens_description">Drei einfache Tools, die zusammenarbeiten, um dein Espresso-Spiel zu verbessern:</string>

    <string name="intro_record_shot_title">Shots aufnehmen</string>
    <string name="intro_record_shot_description">Erfasse jedes Detail – Timing, Gewichte, Mahlgrade und Notizen</string>

    <string name="intro_shot_history_title">Fortschritt verfolgen</string>
    <string name="intro_shot_history_description">Erkenne deine Brühmuster und entdecke, was deine besten Shots ausmacht</string>

    <string name="intro_bean_management_title">Bohnen verwalten</string>
    <string name="intro_bean_management_description">Behalte den Überblick über deine Kaffeesammlung und optimale Frischefenster</string>

    <string name="intro_flexible_workflow_title">Dein Workflow, dein Weg</string>
    <string name="intro_flexible_workflow_description">Keine starren Schritte zu befolgen. Erfasse Messungen in der Reihenfolge, die sich natürlich anfühlt – Dosierung, Mahlung, Zeit und Ausbeute passen sich an, wie du brühst.</string>

    <string name="intro_timer_usage_title">Intelligenter Timer</string>
    <string name="intro_timer_usage_description">Erhalte Echtzeit-Feedback mit farbcodierten Timing-Zonen. Starte wann immer du bereit bist – der Timer arbeitet um deinen Prozess herum, nicht dagegen.</string>

    <string name="intro_get_started_title">Los geht\'s mit dem Brühen</string>
    <string name="intro_get_started_description">Bereit, deinen ersten verfolgten Shot zu ziehen? Wir helfen dir beim Einrichten deiner Ausrüstung und beim Start deiner Reise zu besserem Espresso!</string>

    <!-- Shot Recommendations -->
    <string name="recommendation_grind_finer">Erwäge feiner zu mahlen, um die Extraktion zu verlangsamen (aktuell: %1$ss)</string>
    <string name="recommendation_grind_coarser">Erwäge gröber zu mahlen, um die Extraktion zu beschleunigen (aktuell: %1$ss)</string>
    <string name="recommendation_increase_yield">Erwäge mehr Flüssigkeit zu extrahieren für höhere Ausbeute (aktuelles Verhältnis: 1:%1$s)</string>
    <string name="recommendation_decrease_yield">Erwäge die Extraktion früher zu stoppen für niedrigere Ausbeute (aktuelles Verhältnis: 1:%1$s)</string>
    <string name="recommendation_ratio_inconsistency">Das Verhältnis dieses Shots weicht deutlich von deinem Durchschnitt ab (Abweichung: %1$s, Durchschnitt: 1:%2$s)</string>
    <string name="recommendation_dose_adjustment">Erwäge deine Kaffeemenge für bessere Konsistenz anzupassen</string>
    <string name="recommendation_timing_consistency">Konzentriere dich auf konsistentes Timing für vorhersagbarere Ergebnisse</string>

    <!-- Grind Adjustment Recommendations -->
    <string name="recommendation_taste_sour">Unterextrahiert (Sauer)</string>
    <string name="recommendation_taste_bitter">Überextrahiert (Bitter)</string>
    <string name="recommendation_taste_perfect">Gute Extraktion</string>
    <string name="recommendation_timing_issue">Zeitproblem</string>
    <string name="recommendation_time_too_fast">Der Shot lief %1$ds zu schnell</string>
    <string name="recommendation_time_too_slow">Der Shot lief %1$ds zu langsam</string>
    <string name="recommendation_time_good">Gute Zeit (%1$ss)</string>
    <string name="recommendation_action_finer">Versuche, feiner zu mahlen</string>
    <string name="recommendation_action_coarser">Versuche, gröber zu mahlen</string>
    <string name="recommendation_action_no_change">Behalte die aktuelle Einstellung</string>
    <string name="recommendation_explanation_format">%1$s - %2$s. %3$s.</string>

    <!-- Shot Recorded Dialog -->
    <string name="dialog_shot_recorded_title">Shot aufgenommen!</string>
    <string name="dialog_shot_recorded_successfully">Shot erfolgreich aufgenommen!</string>
    <string name="dialog_view_details_for_more_recommendations">Details anzeigen für weitere Empfehlungen</string>

    <!-- Next Steps and Recommendations -->
    <string name="text_next_steps">Nächste Schritte</string>
    <string name="text_recommendations_for_next_shot">Empfehlungen für nächsten Shot</string>
    <string name="text_next_steps_based_on_shot">Basierend auf diesem Shot:</string>
    <string name="text_and_more_recommendations">+%1$d weitere Empfehlungen</string>

    <!-- Equipment Setup Screen -->
    <string name="title_equipment_setup">Ausrüstung einrichten</string>
    <string name="text_equipment_setup_description">Konfiguriere deine Mühleneinstellungen, um dein Brüherlebnis zu personalisieren.</string>

    <!-- Equipment Settings (non-onboarding) -->
    <string name="title_equipment_settings">Mühleneinstellungen</string>
    <string name="title_basket_settings">Sieb-Einstellungen</string>
    <string name="text_equipment_settings_description">Stelle die minimalen und maximalen Werte ein, die die Skala deiner Mühle unterstützt. Dies wird in der App zur Validierung und als Leitfaden verwendet.</string>
    <string name="title_more">Mehr</string>
    <string name="text_grinder_scale_range">Mühlen-Skalenbereich</string>
    <string name="text_grinder_scale_description">Stelle die Minimal- und Maximalwerte auf der Skala deiner Mühle ein. Dies hilft der App, relevante Anleitungen für deine spezifische Ausrüstung zu geben.</string>
    <string name="text_common_presets">Häufige Voreinstellungen</string>
    <string name="text_custom_range">Benutzerdefinierter Bereich</string>
    <string name="label_grinder_minimum">Minimum</string>
    <string name="label_grinder_maximum">Maximum</string>
    <string name="placeholder_grinder_min">z.B. 1</string>
    <string name="placeholder_grinder_max">z.B. 10</string>
    <string name="text_step_size">Schrittgröße</string>
    <string name="text_step_size_description">Wie präzise sind die Einstellungen an deiner Mühle? Dies bestimmt die Schrittweite zwischen jeder Mahlgradeinstellung.</string>
    <string name="text_common_step_sizes">Gängige Schrittgrößen</string>
    <string name="label_custom_step_size">Benutzerdefinierte Schrittgröße</string>
    <string name="placeholder_step_size">z.B. 0.5</string>
    <string name="text_step_size_info">Deine Mühle hat %1$d Schritte von %2$d (Schrittweite: %3$s) bis %4$d</string>
    <string name="text_range_validation_success">✓ Bereich sieht gut aus! Du hast %1$d Schritte zur Verfügung.</string>
    <string name="button_continue">Weiter</string>

    <!-- More / About -->
    <string name="title_about">Über</string>
    <string name="text_about_app">Coffee Shot Timer hilft Home-Baristas, konsistente Espresso-Shots mit einem präzisen Timer und einer einfachen, ablenkungsfreien Bedienung zu ziehen.</string>
    <string name="text_about_philosophy">Verwandle Espresso von Raterei zu ruhiger, präziser Handwerkskunst.</string>
    <string name="text_version_format">Version %1$s (Build %2$d)</string>
    <string name="text_links">Links</string>
    <string name="link_github_repo">GitHub-Repository</string>
    <string name="link_github_repo_description">Quellcode und Projektdetails anzeigen</string>
    <string name="link_privacy_policy">Datenschutzerklärung</string>
    <string name="link_privacy_policy_description">Erfahre, wie wir deine Daten schützen</string>
    <string name="button_send_feedback">Feedback senden</string>
    <string name="feedback_email_subject">Coffee Shot Timer Feedback</string>
        <string name="text_made_with_love">Mit ☕ für die Heimbarista-Community erstellt</string>

    <!-- Equipment Setup Flow Steps -->
    <string name="equipment_setup_step_welcome">Willkommen</string>
    <string name="equipment_setup_step_grinder">Mühle einrichten</string>
    <string name="equipment_setup_step_basket">Siebträger einrichten</string>
    <string name="equipment_setup_step_summary">Einstellungen überprüfen</string>
    
    <!-- Equipment Setup Welcome Screen -->
    <string name="equipment_setup_welcome_title">Richten Sie Ihre Ausrüstung ein</string>
    <string name="equipment_setup_welcome_description">Eine schnelle Einrichtung, um Ihr Espresso-Erlebnis basierend auf Ihrer spezifischen Ausrüstung zu personalisieren.</string>
    <string name="equipment_setup_grinder_title">Mühle-Einstellungen</string>
    <string name="equipment_setup_grinder_description">Konfigurieren Sie den Skalenbereich Ihrer Mühle für eine präzise Anpassungsverfolgung.</string>
    <string name="equipment_setup_basket_title">Siebträger-Konfiguration</string>
    <string name="equipment_setup_basket_description">Stellen Sie Gewichtsbereiche basierend auf Ihrer Siebträgergröße für optimale Extraktion ein.</string>
    <string name="equipment_setup_benefits_title">Warum Ausrüstung konfigurieren?</string>
    <string name="equipment_setup_benefits_description">Erhalten Sie personalisierte Anleitungen und Validierung, die auf Ihr spezifisches Setup zugeschnitten sind.</string>
    
    <!-- Equipment Setup Grinder Step -->
    <string name="equipment_setup_grinder_step_title">Konfigurieren Sie Ihre Mühle</string>
    <string name="equipment_setup_grinder_step_description">Wie ist der Bereich der Anpassungsskala Ihrer Mühle? Dies hilft bei der genauen Verfolgung Ihrer Einstellungen.</string>
    
    <!-- Equipment Setup Basket Step -->
    <string name="equipment_setup_basket_step_title">Konfigurieren Sie Ihren Siebträger</string>
    <string name="equipment_setup_basket_step_description">Stellen Sie die Gewichtsbereiche für Ihren Siebträger ein. Dies stellt sicher, dass Ihre Dosierungen innerhalb optimaler Parameter bleiben.</string>
    
    <!-- Equipment Setup Summary Step -->
    <string name="equipment_setup_summary_title">Alles bereit!</string>
    <string name="equipment_setup_summary_description">Überprüfen Sie Ihre Ausrüstungskonfiguration unten. Sie können diese Einstellungen jederzeit später ändern.</string>
    <string name="button_save_and_continue">Speichern &amp; Fortfahren</string>
    <string name="error_saving_configuration">Konfigurationsfehler</string>
    <string name="summary_grinder_range_format">Skalenbereich: %1$s bis %2$s</string>
    <string name="summary_grinder_step_size_format">Schrittgröße: %1$s</string>
    <string name="summary_grinder_steps_format">%1$d Anpassungsschritte verfügbar</string>
    <string name="summary_coffee_in_format">Kaffee rein: %1$sg – %2$sg</string>
    <string name="summary_coffee_out_format">Kaffee raus: %1$sg – %2$sg</string>
    <string name="summary_basket_type_format">Siebträger-Typ: %1$s</string>
    <string name="basket_type_single">Einfach</string>
    <string name="basket_type_double">Doppelt</string>
    <string name="basket_type_custom">Benutzerdefiniert</string>
    
    <!-- Basket Validation Suggestions -->
    <string name="suggestion_basket_min_less_than_max">Der Mindestwert muss kleiner als der Maximalwert sein.</string>
    <string name="suggestion_basket_check_minimum_values">Überprüfen Sie, dass Ihre Mindestwerte nicht zu niedrig für Ihren Siebträger sind.</string>
    <string name="suggestion_basket_check_maximum_values">Überprüfen Sie, dass Ihre Maximalwerte nicht zu hoch für Ihren Siebträger sind.</string>
    <string name="suggestion_basket_increase_range">Versuchen Sie, den Bereich zwischen Min- und Max-Werten zu vergrößern.</string>
    <string name="suggestion_basket_check_ratios">Passen Sie die Bereiche an, um typische Brühverhältnisse (1:1,5 bis 1:3) zu ermöglichen.</string>

    <!-- Equipment Setup Validation and Errors -->
    <string name="text_equipment_setup_failed">Einrichtung fehlgeschlagen</string>
    <string name="text_saving_configuration">Speichere Konfiguration…</string>
    <string name="error_fix_validation_errors">Bitte behebe die Validierungsfehler bevor du fortfährst</string>
    <string name="error_enter_valid_numbers">Bitte gib gültige Zahlen für Minimum und Maximum ein</string>
    <string name="error_failed_to_save_configuration">Konfiguration konnte nicht gespeichert werden. Bitte versuche es erneut.</string>
    <string name="error_failed_to_save_default_configuration">Standard-Konfiguration konnte nicht gespeichert werden. Bitte versuche es erneut.</string>
    <string name="error_validation_failed_generic">Validierung fehlgeschlagen</string>
    <string name="error_unexpected_error">Ein unerwarteter Fehler ist aufgetreten. Bitte versuche es erneut.</string>

    <!-- Equipment Setup Validation Suggestions -->
    <string name="suggestion_increase_max_or_decrease_min">Versuche den Maximalwert zu erhöhen oder den Minimalwert zu verringern.</string>
    <string name="suggestion_grinder_scales_start_at_zero_or_one">Mühlenskalen beginnen typischerweise bei 0 oder 1.</string>
    <string name="suggestion_most_grinder_scales_dont_go_above_100">Die meisten Mühlenskalen gehen nicht über 100.</string>
    <string name="suggestion_range_of_at_least_3_steps">Ein Bereich von mindestens 3 Schritten gibt dir Raum, deinen Mahlgrad anzupassen.</string>
    <string name="suggestion_smaller_range_is_easier">Ein kleinerer Bereich ist normalerweise einfacher zu handhaben.</string>
    <string name="suggestion_enter_whole_numbers_only">Bitte gib nur ganze Zahlen ein (z.B. 1, 10, 50).</string>

    <!-- Basket Configuration -->
    <string name="text_basket_configuration">Siebträger-Konfiguration</string>
    <string name="text_basket_description">Gewichtsbereiche basierend auf deiner Siebgröße einstellen</string>
    <string name="text_basket_presets">Gängige Siebe</string>
    <string name="button_single_basket">Einzeln</string>
    <string name="button_double_basket">Doppelt</string>
    <string name="label_coffee_in_min">Pulver Rein Min (g)</string>
    <string name="label_coffee_in_max">Pulver Rein Max (g)</string>
    <string name="label_coffee_out_min">Kaffee Raus Min (g)</string>
    <string name="label_coffee_out_max">Kaffee Raus Max (g)</string>
    <string name="text_manual_basket_range">Manueller Bereich</string>
    <string name="placeholder_coffee_in_min">z.B. 14</string>
    <string name="placeholder_coffee_in_max">z.B. 22</string>
    <string name="placeholder_coffee_out_min">z.B. 28</string>
    <string name="placeholder_coffee_out_max">z.B. 55</string>
    <string name="text_basket_validation_success">✓ Gewichtsbereiche konfiguriert! Perfekt für %1$s Shots.</string>
    <string name="text_basket_settings">Siebeinstellungen</string>
    <string name="text_basket_settings_description">Konfiguriere die Gewichtsbereichsregler basierend auf deiner Siebgröße. Dies hilft dir, innerhalb optimaler Parameter für konsistente Extraktion zu bleiben.</string>

    <!-- Grind Adjustment Errors -->
    <string name="error_grinder_config_not_found">Mühlenkonfiguration nicht gefunden. Bitte konfiguriere zuerst deine Mühle.</string>
    <string name="error_invalid_grind_setting">Ungültiges Mahlgradformat. Bitte überprüfe deine Mühlenkonfiguration.</string>
    <string name="error_invalid_extraction_time">Ungültige Extraktionszeit. Zeit muss eine positive Zahl sein.</string>
    <string name="error_calculation_failed">Berechnung der Mahlgradanpassung fehlgeschlagen. Bitte versuche es erneut.</string>

    <!-- Grind Adjustment UI Strings -->
    <string name="grind_adjustment_finer_single">1 Schritt feiner mahlen</string>
    <string name="grind_adjustment_finer_multiple">%1$d Schritte feiner mahlen</string>
    <string name="grind_adjustment_coarser_single">1 Schritt gröber mahlen</string>
    <string name="grind_adjustment_coarser_multiple">%1$d Schritte gröber mahlen</string>
    <string name="grind_adjustment_no_change">Keine Anpassung erforderlich</string>
    <string name="grind_adjustment_summary_finer_single">1 Schritt feiner → %1$s</string>
    <string name="grind_adjustment_summary_finer_multiple">%1$d Schritte feiner → %2$s</string>
    <string name="grind_adjustment_summary_coarser_single">1 Schritt gröber → %1$s</string>
    <string name="grind_adjustment_summary_coarser_multiple">%1$d Schritte gröber → %2$s</string>
    <string name="grind_adjustment_summary_no_change">Aktuelle Einstellung beibehalten</string>

    <!-- Grind Adjustment Card Strings -->
    <string name="text_grind_adjustment_recommendation">Mahlgrad-Anpassungsempfehlung</string>
    <string name="text_current_setting">Aktuelle Einstellung</string>
    <string name="text_try_next">Als Nächstes versuchen</string>
    <string name="text_current_short">Aktuell</string>
    <string name="text_try_short">Versuchen</string>
    <string name="text_suggested_grind_adjustment">Vorgeschlagene Mahlgrad-Anpassung</string>
    <string name="button_apply_adjustment">Anwenden</string>
    <string name="button_skip_adjustment">Überspringen</string>
    
    <!-- Content Descriptions for Accessibility -->
    <string name="cd_grind_adjustment_finer">Empfehlung feiner mahlen</string>
    <string name="cd_grind_adjustment_coarser">Empfehlung gröber mahlen</string>
    <string name="cd_grind_adjustment_no_change">Keine Mahlgrad-Anpassung erforderlich</string>

    <!-- Next Shot Guidance Card Strings -->
    <string name="next_shot_guidance">Nächster Shot-Tipp</string>
    <string name="dose_grams">%.1fg</string>
    <string name="target_time">Ziel: %1$s</string>
    <string name="high_confidence">Hoch</string>
    <string name="medium_confidence">Mittel</string>
    <string name="low_confidence">Niedrig</string>
    <string name="grind_finer">Feiner mahlen</string>
    <string name="grind_coarser">Gröber mahlen</string>
    <string name="no_change_needed">Keine Änderung nötig</string>

    <!-- Timer and Weight Format Strings -->
    <string name="format_timer_seconds">%1$ds</string>
    <string name="format_weight_grams">%1$dg</string>
    <string name="format_ratio">(1:%.1f)</string>
    
    <!-- Content Descriptions for RecordShotScreen -->
    <string name="cd_decrease_coffee_out">Ausgabe um 1 Gramm verringern</string>
    <string name="cd_increase_coffee_out">Ausgabe um 1 Gramm erhöhen</string>
    <string name="cd_adjust_grinder">Mahlgrad anpassen</string>
    <string name="cd_mode_toggle_disabled">Modus-Umschalter (deaktiviert)</string>
    <string name="cd_toggle_timer_mode">Zwischen automatischem und manuellem Timer wechseln</string>
    <string name="cd_manual_timer_slider">Extraktionszeit manuell anpassen</string>
    <string name="cd_tap_to_edit_time">Tippen zum Bearbeiten der Zeit</string>
    
    <!-- RecordShotScreen Strings -->
    <string name="text_auto_timer">Automatischer Timer</string>
    <string name="text_manual_timer">Manueller Timer</string>
    <string name="button_save_shot">Shot speichern</string>
    <string name="dialog_adjust_grinder_setting">Mahlgrad anpassen</string>
    <string name="button_apply_setting">Einstellung anwenden</string>
    <string name="dialog_adjust_coffee_in">Kaffeemenge anpassen</string>
    <string name="text_enter_coffee_in_amount">Geben Sie die Menge an Kaffeepulver ein (in Gramm)</string>
    <string name="dialog_adjust_extraction_time">Extraktionszeit einstellen</string>
    <string name="text_enter_extraction_time">Geben Sie die Extraktionszeit in Sekunden ein</string>
    <string name="validation_time_too_low">Zeit muss mindestens %1$d Sekunden betragen</string>
    <string name="validation_time_too_high">Zeit kann nicht mehr als %1$d Sekunden betragen</string>
    
    <!-- Validation Messages -->
    <string name="validation_invalid_number">Bitte geben Sie eine gültige Zahl ein</string>
    <string name="validation_coffee_in_too_low">Kaffeemenge muss mindestens %1$dg betragen</string>
    <string name="validation_coffee_in_too_high">Kaffeemenge kann nicht mehr als %1$dg betragen</string>

    <!-- Shot Recorded Dialog - Grind Adjustment Feedback -->
    <string name="feedback_shot_ran_fast">Shot lief zu schnell – Mahlgrad anpassen</string>
    <string name="feedback_shot_ran_slow">Shot lief zu langsam – Mahlgrad anpassen</string>
    <string name="feedback_sour_taste">Saurer Geschmack deutet auf Unterextraktion hin</string>
    <string name="feedback_bitter_taste">Bitterer Geschmack deutet auf Überextraktion hin</string>
    
    <!-- Grinder Recommendation Card -->
    <string name="text_suggested_grinder_setting">Vorschlag: %1$s</string>
    
    <!-- Badge and Display Values -->
    <string name="badge_recommendation_alert">!</string>
    <string name="display_grinder_setting_empty">--</string>

    <!-- Quality Score Breakdown -->
    <string name="text_quality_score_breakdown">Punkteverteilung</string>
    <string name="text_total_score">Gesamt</string>
    <string name="tier_excellent">Exzellent</string>
    <string name="tier_good">Gut</string>
    <string name="tier_needs_work">Verbesserungsbedarf</string>
    <string name="label_taste_feedback">Geschmack</string>
    <string name="label_precision">Präzision</string>
    <string name="text_to_improve">Verbessern:</string>
    
    <!-- Improvement Actions -->
    <string name="action_grind_finer">Feiner mahlen</string>
    <string name="action_grind_coarser">Gröber mahlen</string>
    <string name="action_adjust_brew_ratio">Verhältnis anpassen</string>
    <string name="action_dial_in_taste">Geschmack einstellen</string>
    
    <!-- Comparison Context -->
    <string name="text_comparison_context">Rang</string>
    <string name="text_personal_best">🎉 Persönliche Bestleistung!</string>
    <string name="format_ranking">%1$d von %2$d</string>
    <string name="text_with_this_bean">mit dieser Bohne</string>
    
    <!-- What Happened Card -->
    <string name="text_what_happened">Was ist passiert</string>
    <string name="text_your_shot">Dein Shot</string>
    <string name="text_compared_to_usual">vs. üblich:</string>
    <string name="text_key_parameters">Parameter</string>
    
    <!-- Shot Interpretation -->
    <string name="interpretation_perfect_taste">Perfekter Geschmack.</string>
    <string name="interpretation_sour_taste">Schmeckte sauer (unterextrahiert).</string>
    <string name="interpretation_bitter_taste">Schmeckte bitter (überextrahiert).</string>
    <string name="interpretation_no_taste">Kein Geschmack aufgezeichnet.</string>
    <string name="interpretation_too_fast">%1$ds zu schnell.</string>
    <string name="interpretation_too_slow">%1$ds zu langsam.</string>
    <string name="interpretation_optimal_time">Zeit war perfekt (%1$ds).</string>
    <string name="interpretation_concentrated">Sehr konzentriert (%1$s).</string>
    <string name="interpretation_diluted">Sehr verdünnt (%1$s).</string>
    <string name="interpretation_consistent">Konsistent mit deinen üblichen Shots.</string>
<<<<<<< HEAD
=======
    
    <!-- Coaching Insights - Recent Trends -->
    <string name="coaching_recent_trend_perfect_with_bean">Deine letzten %1$d Shots mit %2$s: %3$d perfekt! 🎯</string>
    <string name="coaching_recent_trend_perfect">Deine letzten %1$d Shots: %2$d perfekt! 🎯</string>
    <string name="coaching_recent_trend_consistent_with_bean">Große Konstanz mit %1$s - %2$d perfekt, %3$d gut!</string>
    <string name="coaching_recent_trend_consistent">Große Konstanz - %1$d perfekt, %2$d gut!</string>
    <string name="coaching_recent_trend_progress_with_bean">Du machst Fortschritte mit %1$s - weiter so!</string>
    <string name="coaching_recent_trend_progress">Du machst Fortschritte - weiter so!</string>
    <string name="coaching_recent_trend_exploring_with_bean">Noch am Erkunden von %1$s - jeder Shot lehrt etwas Neues.</string>
    <string name="coaching_recent_trend_exploring">Noch am Erkunden - jeder Shot lehrt etwas Neues.</string>
    
    <!-- Coaching Insights - Dial-In Status -->
    <string name="coaching_dial_in_achieved">%1$s in %2$d Shots eingestellt! ☕</string>
    <string name="coaching_dial_in_exploring">Erkunde %1$s - %2$d Shots bisher</string>
    
    <!-- Coaching Insights - Grind Coaching Effectiveness -->
    <string name="coaching_grind_effectiveness">Den Mahlgradempfehlungen zu folgen half %1$d%% perfekte Shots zu erzielen</string>
    <string name="coaching_grind_follow_rate">Du bist %1$d%% der Mahlgradempfehlungen gefolgt</string>
    
    <!-- Coaching Insights Card -->
    <string name="coaching_insights_title">Deine Brüh-Reise</string>
    <string name="coaching_insights_title_with_bean">Reise mit %1$s</string>
    <string name="coaching_insights_section_recent">Aktuelles Muster</string>
    <string name="coaching_insights_section_progress">Fortschritt</string>
    <string name="coaching_insights_section_coaching">Coaching-Einfluss</string>
    <string name="cd_collapse_insights">Erkenntnisse einklappen</string>
    <string name="cd_expand_insights">Erkenntnisse ausklappen</string>
    
    <!-- Achievement Badges -->
    <string name="achievement_first_perfect">Erster perfekter Shot mit %1$s!</string>
    <string name="achievement_dialed_in">%1$s eingestellt</string>
    <string name="achievement_consistency_streak">%1$d Serie mit %2$s</string>
>>>>>>> d8cd428c
</resources><|MERGE_RESOLUTION|>--- conflicted
+++ resolved
@@ -818,8 +818,6 @@
     <string name="interpretation_concentrated">Sehr konzentriert (%1$s).</string>
     <string name="interpretation_diluted">Sehr verdünnt (%1$s).</string>
     <string name="interpretation_consistent">Konsistent mit deinen üblichen Shots.</string>
-<<<<<<< HEAD
-=======
     
     <!-- Coaching Insights - Recent Trends -->
     <string name="coaching_recent_trend_perfect_with_bean">Deine letzten %1$d Shots mit %2$s: %3$d perfekt! 🎯</string>
@@ -852,5 +850,4 @@
     <string name="achievement_first_perfect">Erster perfekter Shot mit %1$s!</string>
     <string name="achievement_dialed_in">%1$s eingestellt</string>
     <string name="achievement_consistency_streak">%1$d Serie mit %2$s</string>
->>>>>>> d8cd428c
 </resources>